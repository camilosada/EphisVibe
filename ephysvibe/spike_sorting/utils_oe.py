--- conflicted
+++ resolved
@@ -78,32 +78,6 @@
     return events
 
 
-<<<<<<< HEAD
-# def load_bhv_data(directory: Path, subject: str) -> Group:
-#     """Load behavioral data.
-
-#     Args:
-#         directory (Path): path to the directory
-#         subject (str): name of the subject
-
-#     Returns:
-#         Group: bhv file
-#     """
-#     # Load behavioral data
-#     bhv_path = os.path.normpath(str(directory) + "/*" + subject + ".mat")
-#     bhv_path = glob.glob(bhv_path, recursive=True)
-#     logging.info(directory)
-#     if len(bhv_path) == 0:
-#         logging.info("Bhv file not found")
-#         raise ValueError
-#     logging.info("Loading bhv data")
-#     bhv = h5py.File(bhv_path[0], "r")["ML"]
-
-#     return bhv
-
-
-=======
->>>>>>> cfe1461f
 def load_eyes(
     continuous_path: List,
     shape_0: int,
@@ -124,12 +98,6 @@
         np.array: array containing the downsampled eyes values
     """
     # load eyes data
-<<<<<<< HEAD
-    # eyes_path = "/".join(s_path[:-1] + ["Record Node eyes"] + ["eyes.dat"])
-
-    # cont = load_dat_file(continuous_path, shape_0=shape_0, shape_1=shape_1)
-=======
->>>>>>> cfe1461f
 
     cont = np.memmap(
         continuous_path,
@@ -142,11 +110,7 @@
     eyes_ds = np.zeros(
         (
             n_eyes,
-<<<<<<< HEAD
-            int(np.floor(cont.shape[1] / config.DOWNSAMPLE) + 1),
-=======
             int(np.floor((cont.shape[1] - start_time) / config.DOWNSAMPLE) + 1),
->>>>>>> cfe1461f
         )
     )
     for i, i_data in enumerate(range(start_ch, start_ch + n_eyes)):
@@ -403,14 +367,10 @@
     # define lowpass and high pass butterworth filter
     hp_sos = butter(config.HP_ORDER, config.HP_FC, "hp", fs=config.FS, output="sos")
     lp_sos = butter(config.LP_ORDER, config.LP_FC, "lp", fs=config.FS, output="sos")
-<<<<<<< HEAD
-    lfp_ds = np.zeros((n_ch, int(np.floor(cont.shape[1] / config.DOWNSAMPLE) + 1)))
-=======
 
     lfp_ds = np.zeros(
         (n_ch, int(np.floor((cont.shape[1] - start_time) / config.DOWNSAMPLE) + 1))
     )
->>>>>>> cfe1461f
     for i, i_data in enumerate(range(start_ch, start_ch + n_ch)):
         dat = np.array(np.asarray(cont[i_data, start_time:]), order="C")
         dat = sosfilt(hp_sos, dat)
