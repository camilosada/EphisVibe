--- conflicted
+++ resolved
@@ -2,10 +2,6 @@
 import logging
 from pathlib import Path
 import numpy as np
-<<<<<<< HEAD
-=======
-
->>>>>>> cfe1461f
 from scipy import signal
 import pandas as pd
 from matplotlib import pyplot as plt
